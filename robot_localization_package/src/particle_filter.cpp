--- conflicted
+++ resolved
@@ -409,13 +409,8 @@
     // lets save the timestamp
 
     last_map_msg_ = msg;
-<<<<<<< HEAD
-    //RCLCPP_INFO(this->get_logger(), "Received features");
-    new_map = true;
-=======
     last_map_msg_timestamp_ = rclcpp::Time(msg->header.stamp, this->get_clock()->get_clock_type());
     RCLCPP_INFO(this->get_logger(), "Received features");
->>>>>>> 4c9fc9ad
 }
 
 std::vector<map_features::Feature> ParticleFilter::getExpectedFeatures(const Particle &p, const std::string &type)
@@ -496,7 +491,7 @@
     while (error < -M_PI)
         error += 2 * M_PI;
 
-    //double coeff = 1.0 / std::sqrt(2.0 * M_PI * sigma * sigma);
+    // double coeff = 1.0 / std::sqrt(2.0 * M_PI * sigma * sigma);
     double exponent = -0.5 * (error * error) / (sigma * sigma);
 
     return std::exp(exponent);
@@ -899,7 +894,7 @@
     }
     else
     {
-        //RCLCPP_INFO(this->get_logger(), "Not all particles are outside the free space.");
+        // RCLCPP_INFO(this->get_logger(), "Not all particles are outside the free space.");
         normalizeWeights();
     }
 
@@ -931,21 +926,21 @@
                                        [](double sum, const Particle &p)
                                        { return sum + (p.weight * p.weight); });
 
-    //RCLCPP_INFO(this->get_logger(), "Max weight: %f, ESS: %f", max_weight, ess);
+    // RCLCPP_INFO(this->get_logger(), "Max weight: %f, ESS: %f", max_weight, ess);
 
     switch (type)
     {
     case ResamplingAmount::ESS:
         if (ess > num_particles_ * resample_ess_threshold_)
         {
-            //RCLCPP_INFO(this->get_logger(), "Skipping resampling, particles are well-distributed.");
+            // RCLCPP_INFO(this->get_logger(), "Skipping resampling, particles are well-distributed.");
             return;
         }
         break;
     case ResamplingAmount::MAX_WEIGHT:
         if (max_weight < resample_max_weight_threshold_ / num_particles_)
         {
-            //RCLCPP_INFO(this->get_logger(), "Skipping resampling, max weight is not high enough.");
+            // RCLCPP_INFO(this->get_logger(), "Skipping resampling, max weight is not high enough.");
             return;
         }
         break;
